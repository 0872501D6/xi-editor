--- conflicted
+++ resolved
@@ -140,15 +140,12 @@
         if let Some(delta) = self.delta.take() {
             let head_rev_id = self.engine.get_head_rev_id();
             let undo_group;
+
             if self.this_edit_type == self.last_edit_type &&
-<<<<<<< HEAD
-               self.this_edit_type != EditType::Other &&
-               !self.live_undos.is_empty() {
-=======
-                    self.this_edit_type != EditType::Other &&
-                    self.this_edit_type != EditType::Select &&
-                    !self.live_undos.is_empty() {
->>>>>>> e0690560
+                self.this_edit_type != EditType::Other &&
+                self.this_edit_type != EditType::Select &&
+                !self.live_undos.is_empty() {
+
                 undo_group = *self.live_undos.last().unwrap();
             } else {
                 undo_group = self.undo_group_id;
@@ -519,39 +516,18 @@
         self.view.set_scroll(max(first, 0) as usize, last as usize);
     }
 
-<<<<<<< HEAD
     fn do_click(&mut self, line: u64, col: u64, flags: u64, _click_count: u64) {
         let offset = self.view.line_col_to_offset(&self.text, line as usize, col as usize);
-        self.set_cursor_or_sel(offset, flags, true);
+        if (flags & FLAG_SELECT) != 0 {
+            self.modify_selection();
+        }
+        self.set_cursor(offset, true);
     }
 
     fn do_drag(&mut self, line: u64, col: u64, _flags: u64) {
         let offset = self.view.line_col_to_offset(&self.text, line as usize, col as usize);
-        self.set_cursor_or_sel(offset, MODIFIER_SHIFT, true);
-=======
-    fn do_click(&mut self, args: &Value) {
-        if let Some(array) = args.as_array() {
-            if let (Some(line), Some(col), Some(flags), Some(_click_count)) =
-                    (array[0].as_u64(), array[1].as_u64(), array[2].as_u64(), array[3].as_u64()) {
-                let offset = self.view.line_col_to_offset(&self.text, line as usize, col as usize);
-                if (flags & FLAG_SELECT) != 0 {
-                    self.modify_selection();
-                }
-                self.set_cursor(offset, true);
-            }
-        }
-    }
-
-    fn do_drag(&mut self, args: &Value) {
-        if let Some(array) = args.as_array() {
-            if let (Some(line), Some(col), Some(_flags)) =
-                    (array[0].as_u64(), array[1].as_u64(), array[2].as_u64()) {
-                let offset = self.view.line_col_to_offset(&self.text, line as usize, col as usize);
-                self.modify_selection();
-                self.set_cursor(offset, true);
-            }
-        }
->>>>>>> e0690560
+        self.modify_selection();
+        self.set_cursor(offset, true);
     }
 
     fn do_render_lines(&mut self, first_line: usize, last_line: usize) -> Value {
@@ -661,7 +637,6 @@
         use rpc::EditCommand::*;
 
         self.this_edit_type = EditType::Other;
-<<<<<<< HEAD
 
         let result = match cmd {
             RenderLines(first_line, last_line) => {
@@ -669,26 +644,36 @@
             }
             Key(chars, flags) => async(self.do_key(chars, flags)),
             Insert(chars) => async(self.do_insert(chars)),
+            DeleteForward => async(self.delete_forward()),
             DeleteBackward => async(self.delete_backward()),
             DeleteToEndOfParagraph => {
                 async(self.delete_to_end_of_paragraph(kill_ring))
             }
+            DeleteToBeginningOfLine => async(self.delete_to_beginning_of_line()),
             InsertNewline => async(self.insert_newline()),
             MoveUp => async(self.move_up(0)),
-            MoveUpAndModifySelection => async(self.move_up(MODIFIER_SHIFT)),
+            MoveUpAndModifySelection => async(self.move_up(FLAG_SELECT)),
             MoveDown => async(self.move_down(0)),
-            MoveDownAndModifySelection => async(self.move_down(MODIFIER_SHIFT)),
+            MoveDownAndModifySelection => async(self.move_down(FLAG_SELECT)),
             MoveLeft => async(self.move_left(0)),
-            MoveLeftAndModifySelection => async(self.move_left(MODIFIER_SHIFT)),
+            MoveLeftAndModifySelection => async(self.move_left(FLAG_SELECT)),
             MoveRight => async(self.move_right(0)),
-            MoveRightAndModifySelection => async(self.move_right(MODIFIER_SHIFT)),
+            MoveRightAndModifySelection => async(self.move_right(FLAG_SELECT)),
             MoveToBeginningOfParagraph => async(self.cursor_start()),
             MoveToEndOfParagraph => async(self.cursor_end()),
+            MoveToLeftEndOfLine => async(self.move_to_left_end_of_line(0)),
+            MoveToLeftEndOfLineAndModifySelection => async(self.move_to_left_end_of_line(FLAG_SELECT)),
+            MoveToRightEndOfLine => async(self.move_to_right_end_of_line(0)),
+            MoveToRightEndOfLineAndModifySelection => async(self.move_to_right_end_of_line(FLAG_SELECT)),
+            MoveToBeginningOfDocument => async(self.move_to_beginning_of_document(0)),
+            MoveToBeginningOfDocumentAndModifySelection => async(self.move_to_beginning_of_document(FLAG_SELECT)),
+            MoveToEndOfDocument => async(self.move_to_end_of_document(0)),
+            MoveToEndOfDocumentAndModifySelection => async(self.move_to_end_of_document(FLAG_SELECT)),
             ScrollPageUp => async(self.scroll_page_up(0)),
-            PageUpAndModifySelection => async(self.scroll_page_up(MODIFIER_SHIFT)),
+            PageUpAndModifySelection => async(self.scroll_page_up(FLAG_SELECT)),
             ScrollPageDown => async(self.scroll_page_down(0)),
             PageDownAndModifySelection => {
-                async(self.scroll_page_down(MODIFIER_SHIFT))
+                async(self.scroll_page_down(FLAG_SELECT))
             }
             Open(path) => async(self.do_open(path)),
             Save(path) => async(self.do_save(path)),
@@ -705,57 +690,6 @@
             Copy => Some(self.do_copy()),
             DebugRewrap => async(self.debug_rewrap()),
             DebugTestFgSpans => async(self.debug_test_fg_spans()),
-=======
-        let result = match method {
-            "render_lines" => Some(self.do_render_lines(params)),
-            "key" => async(self.do_key(params)),
-            "insert" => async(self.do_insert(params)),
-            "delete_forward" => async(self.delete_forward()),
-            "delete_backward" => async(self.delete_backward()),
-            "delete_to_beginning_of_line" => async(self.delete_to_beginning_of_line()),
-            "delete_to_end_of_paragraph" => async(self.delete_to_end_of_paragraph(kill_ring)),
-            "insert_newline" => async(self.insert_newline()),
-            "move_up" => async(self.move_up(0)),
-            "move_up_and_modify_selection" => async(self.move_up(FLAG_SELECT)),
-            "move_down" => async(self.move_down(0)),
-            "move_down_and_modify_selection" => async(self.move_down(FLAG_SELECT)),
-            "move_left" |
-            "move_backward" => async(self.move_left(0)),
-            "move_left_and_modify_selection" => async(self.move_left(FLAG_SELECT)),
-            "move_to_left_end_of_line" => async(self.move_to_left_end_of_line(0)),
-            "move_to_left_end_of_line_and_modify_selection" => async(self.move_to_left_end_of_line(FLAG_SELECT)),
-            "move_right" |
-            "move_forward" => async(self.move_right(0)),
-            "move_right_and_modify_selection" => async(self.move_right(FLAG_SELECT)),
-            "move_to_right_end_of_line" => async(self.move_to_right_end_of_line(0)),
-            "move_to_right_end_of_line_and_modify_selection" => async(self.move_to_right_end_of_line(FLAG_SELECT)),
-            "move_to_beginning_of_paragraph" => async(self.cursor_start()),
-            "move_to_end_of_paragraph" => async(self.cursor_end()),
-            "move_to_beginning_of_document" => async(self.move_to_beginning_of_document(0)),
-            "move_to_beginning_of_document_and_modify_selection" => async(self.move_to_beginning_of_document(FLAG_SELECT)),
-            "move_to_end_of_document" => async(self.move_to_end_of_document(0)),
-            "move_to_end_of_document_and_modify_selection" => async(self.move_to_end_of_document(FLAG_SELECT)),
-            "scroll_page_up" |
-            "page_up" => async(self.scroll_page_up(0)),
-            "page_up_and_modify_selection" => async(self.scroll_page_up(FLAG_SELECT)),
-            "scroll_page_down" |
-            "page_down" => async(self.scroll_page_down(0)),
-            "page_down_and_modify_selection" => async(self.scroll_page_down(FLAG_SELECT)),
-            "open" => async(self.do_open(params)),
-            "save" => async(self.do_save(params)),
-            "scroll" => async(self.do_scroll(params)),
-            "yank" => async(self.yank(kill_ring)),
-            "transpose" => async(self.do_transpose()),
-            "click" => async(self.do_click(params)),
-            "drag" => async(self.do_drag(params)),
-            "undo" => async(self.do_undo()),
-            "redo" => async(self.do_redo()),
-            "cut" => Some(self.do_cut()),
-            "copy" => Some(self.do_copy()),
-            "debug_rewrap" => async(self.debug_rewrap()),
-            "debug_test_fg_spans" => async(self.debug_test_fg_spans()),
-            _ => async(print_err!("unknown method {}", method))
->>>>>>> e0690560
         };
 
         // TODO: could defer this until input quiesces - will this help?
